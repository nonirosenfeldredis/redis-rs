--- conflicted
+++ resolved
@@ -63,40 +63,9 @@
     - uses: Swatinem/rust-cache@v1
     - uses: actions/checkout@v2
 
-    - name: Checkout RedisJSON
-      uses: actions/checkout@v2
-      with:
-        repository: "RedisJSON/RedisJSON"
-        path: "./__ci/redis-json"
-        set-safe-directory: false
-
-      # When cargo is invoked, it'll go up many directories to see if it can find a workspace
-      # This will avoid this issue in what is admittedly a bit of a janky but still fully functional way
-      #
-      #   1. Copy the untouched file (into Cargo.toml.actual)
-      #   2. Exclude ./__ci/redis-json from the workspace
-      #      (preventing it from being compiled as a workspace module)
-      #   3. Build RedisJSON
-      #   4. Move the built RedisJSON Module (librejson.so) to /tmp
-      #   5. Restore Cargo.toml to its untouched state
-      #   6. Remove the RedisJSON Source code so it doesn't interfere with tests
-      #
-      # This shouldn't cause issues in the future so long as no profiles or patches
-      # are applied to the workspace Cargo.toml file
-    - name: Compile RedisJSON
-      run: |
-        cp ./Cargo.toml ./Cargo.toml.actual
-        echo $'\nexclude = [\"./__ci/redis-json\"]' >> Cargo.toml
-        cargo +stable build --release --manifest-path ./__ci/redis-json/Cargo.toml
-        mv ./__ci/redis-json/target/release/librejson.so /tmp/librejson.so
-        rm ./Cargo.toml; mv ./Cargo.toml.actual ./Cargo.toml
-        rm -rf ./__ci/redis-json
-
     - name: Run tests
       run: make test
 
-<<<<<<< HEAD
-=======
     - name: Checkout RedisJSON
       if: steps.cache-redisjson.outputs.cache-hit != 'true'
       uses: actions/checkout@v2
@@ -131,7 +100,6 @@
     - name: Run module-specific tests
       run: make test-module
 
->>>>>>> 95c2c2ed
     - name: Check features
       run: |
         cargo check --benches --all-features
